--- conflicted
+++ resolved
@@ -49,10 +49,5 @@
 		return nil, fmt.Errorf("failed to create transport: %w", err)
 	}
 	c := &http.Client{Transport: tr}
-<<<<<<< HEAD
-
-	return datasource.NewVMStorage(BaseURL, Suffix, *basicAuthUsername, *basicAuthPassword, c)
-=======
-	return datasource.NewVMStorage(*addr, *basicAuthUsername, *basicAuthPassword, 0, c), nil
->>>>>>> 69eb9783
+	return datasource.NewVMStorage(BaseURL, Suffix, *basicAuthUsername, *basicAuthPassword, 0, c), nil
 }