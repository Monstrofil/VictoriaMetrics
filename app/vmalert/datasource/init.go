--- conflicted
+++ resolved
@@ -50,10 +50,6 @@
 		return nil, fmt.Errorf("failed to create transport: %w", err)
 	}
 	c := &http.Client{Transport: tr}
-<<<<<<< HEAD
 
-	return NewVMStorage(BaseURL, Suffix, *basicAuthUsername, *basicAuthPassword, c)
-=======
-	return NewVMStorage(*addr, *basicAuthUsername, *basicAuthPassword, *lookBack, c), nil
->>>>>>> 69eb9783
+	return NewVMStorage(BaseURL, Suffix, *basicAuthUsername, *basicAuthPassword, *lookBack, c), nil
 }